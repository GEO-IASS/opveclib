--- conflicted
+++ resolved
@@ -149,34 +149,7 @@
 
 
 class TestAccumulate(unittest.TestCase):
-<<<<<<< HEAD
-    # def test(self):
-    #     """
-    #     Test the outputs of the operators to make sure they are consistent with the numpy implementation
-    #     """
-    #
-    #     a = np.random.random((5, 5, 5))
-    #     logging.log(logging.DEBUG, u'Testing C')
-    #     assert np.allclose(np.cumsum(a, axis=0), ops.evaluate(cumsum(a, axis=0), target_language='cpp'))
-    #     assert np.allclose(np.cumsum(a, axis=1), ops.evaluate(cumsum(a, axis=1), target_language='cpp'))
-    #     assert np.allclose(np.cumsum(a, axis=2), ops.evaluate(cumsum(a, axis=2), target_language='cpp'))
-    #
-    #     assert np.allclose(np.cumprod(a, axis=0), ops.evaluate(cumprod(a, axis=0), target_language='cpp'))
-    #     assert np.allclose(np.cumprod(a, axis=1), ops.evaluate(cumprod(a, axis=1), target_language='cpp'))
-    #     assert np.allclose(np.cumprod(a, axis=2), ops.evaluate(cumprod(a, axis=2), target_language='cpp'))
-    #
-    #     if ops.cuda_enabled:
-    #         logging.log(logging.DEBUG, u'Testing CUDA')
-    #         assert np.allclose(np.cumsum(a, axis=0), ops.evaluate(cumsum(a, axis=0), target_language='cuda'))
-    #         assert np.allclose(np.cumsum(a, axis=1), ops.evaluate(cumsum(a, axis=1), target_language='cuda'))
-    #         assert np.allclose(np.cumsum(a, axis=2), ops.evaluate(cumsum(a, axis=2), target_language='cuda'))
-    #
-    #         assert np.allclose(np.cumprod(a, axis=0), ops.evaluate(cumprod(a, axis=0), target_language='cuda'))
-    #         assert np.allclose(np.cumprod(a, axis=1), ops.evaluate(cumprod(a, axis=1), target_language='cuda'))
-    #         assert np.allclose(np.cumprod(a, axis=2), ops.evaluate(cumprod(a, axis=2), target_language='cuda'))
-=======
     ops.clear_op_cache()
-
     def test(self):
         """
         Test the outputs of the operators to make sure they are consistent with the numpy implementation
@@ -201,7 +174,6 @@
             assert np.allclose(np.cumprod(a, axis=0), ops.evaluate(cumprod(a, axis=0), target_language='cuda'))
             assert np.allclose(np.cumprod(a, axis=1), ops.evaluate(cumprod(a, axis=1), target_language='cuda'))
             assert np.allclose(np.cumprod(a, axis=2), ops.evaluate(cumprod(a, axis=2), target_language='cuda'))
->>>>>>> fb08a39d
 
     def test_performance(self):
         """
@@ -213,8 +185,6 @@
         import timeit
         import time
         logger = ops.logger
-        # logger = logging.getLogger('cumsum')
-        logger.setLevel(logging.DEBUG)
         iters = 10
         X = np.random.uniform(0, 1, size=(10000, 1000))
         # note, np.cumsum fails with memory error at input size 10 ^^ 6
@@ -244,7 +214,6 @@
         else:
             devices = ['/cpu:0']
         with tf.Session(config=test_config) as sess:
-<<<<<<< HEAD
            for dev_string in devices:
                 with tf.device(dev_string):
                     cumsum_tf = ops.as_tensorflow(cumsumOp)
@@ -259,24 +228,4 @@
                     tf_time = np.min(prof_tf) * 1000.00
                     logger.debug(u'Best tf + ovl time  (ms) on ' + dev_string + ' :' + str(tf_time))
                     assert np.allclose(ref, cumsum_tf_result)
-        sess.close()
-
-
-if __name__ == '__main__':
-    ops.clear_op_cache()
-    unittest.main()
-=======
-            cumsum_tf = ops.as_tensorflow(cumsumOp)
-            sess.run(tf.initialize_all_variables())
-            cumsum_tf_result = sess.run(cumsum_tf)
-            assert np.allclose(ref, cumsum_tf_result)
-            prof_tf = np.zeros(iters)
-            for i in range(iters):
-                t0 = time.time()
-                sess.run(cumsum_tf.op)
-                t1 = time.time()
-                prof_tf[i] = t1 - t0
-            tf_time = np.min(prof_tf) * 1000.00
-            logger.debug(u'Best tf + ovl cumsum time  (ms): ' + str(tf_time))
-        sess.close()
->>>>>>> fb08a39d
+        sess.close()