from __future__ import print_function
# Copyright 2016 Hewlett Packard Enterprise Development LP
#
# Licensed under the Apache License, Version 2.0 (the "License"); you may not use this file except in compliance with
# the License. You may obtain a copy of the License at
#
# http://www.apache.org/licenses/LICENSE-2.0
# Unless required by applicable law or agreed to in writing, software distributed under the License is distributed
# on an "AS IS" BASIS, WITHOUT WARRANTIES OR CONDITIONS OF ANY KIND, either express or implied. See the License for
# the specific language governing permissions and limitations under the License.

"""
This example implements and tests a generic accumulation operator which applies and accumulates a lambda function
across a specified axis of the input tensor. This generic accumulation operator is used to define the ``cumsum`` and
``cumprod`` functions, which are equivalent to those defined for numpy.
"""

import unittest
import numpy as np
import logging
import opveclib as ops


class Accumulate(ops.Operator):
    def op(self, x, inner_fcn, axis):
        """
        Define the operator function.

        :param x: The input tensor
        :param inner_fcn: a lambda function to be applied for accumulation
        :param axis: The axis across which accumulation will be applied
        :return: The accumulated result
        """

        # assert that the axis parameter makes sense
        assert isinstance(axis, int)
        assert axis >= 0
        assert axis < x.rank

        # Define the workgroup shape. Here we use a single worker to perform the accumulation across the
        # accumulation axis. The workgroup shape is then the size of all other axes with accumulation axis removed.
        if x.rank is 1:
            workgroup_shape = [1]
        else:
            workgroup_shape = []
            for cur_dim, num_elements in enumerate(x.shape):
                if cur_dim == axis:
                    pass
                else:
                    workgroup_shape.append(num_elements)
        pos = ops.position_in(workgroup_shape)

        # Define the accumulated output to be the same type as the input
        out = ops.output_like(x)

        # Define a function for determining the index of the input tensor as a function of accumulation axis position
        # and the current worker position. This is equal to the worker position with the accumulation axis position
        # inserted where it should be in the indexing order.
        def resolve_position(axis_n):
            cur_pos = []
            offset = 0
            for cur_dim in range(x.rank):
                if cur_dim == axis:
                    cur_pos.append(axis_n)
                    offset = 1
                else:
                    cur_pos.append(pos[cur_dim-offset])
            return cur_pos

        # initialize accumulator to be the first element along the accumulation axis
        initial_value = x[resolve_position(0)]
        accum = ops.variable(initial_value, x.dtype)
        out[resolve_position(0)] = accum

        # use this worker to iterate over and accumulate the rest of the elements in the accumulation axis
        for i in ops.arange(1, x.shape[axis]):
            accum <<= inner_fcn(accum, x[resolve_position(i)])
            out[resolve_position(i)] = accum

        return out


def cumsum(x, axis=0):
    """
    Define the cumsum operator by defining the inner_fcn to be addition

    .. math::
       y_{n_0,n_1,n_2,n_3} = \sum_{n_2=0}^{n_2} x_{n_0,n_1,n_2,n_3}

    where :math:`n_2` is the index over which to perform the addition.


    :param x: the input tensor
    :param axis: the accumulation axis
    :return: the cumulative sum across the accumulation axis

    :Examples:

    .. doctest::

        >>> import numpy
        >>> from opveclib.examples import cumsum
        >>> a = numpy.arange(1, 6)
        >>> cumsum(a).evaluate_c()
        array([ 1,  3,  6, 10, 15])
        >>> b = numpy.arange(1,16).reshape(3,5)
        >>> cumsum(b, axis=0).evaluate_c()
        array([[ 1,  2,  3,  4,  5],
               [ 7,  9, 11, 13, 15],
               [18, 21, 24, 27, 30]])
    """
    # Define the op. Note that constants (inner_fcn and axis) must be passed as keyword arguments.
    op = Accumulate(x, inner_fcn=lambda arg1, arg2: arg1+arg2, axis=axis)
    return op


def cumprod(x, axis=0):
    """
    Define the cumprod operator by defining the inner_fcn to be multiplication

    .. math::
        y_{n_0,n_1,n_2,n_3} = \prod_{n_2=0}^{n_2} x_{n_0,n_1,n_2,n_3}

    where :math:`n_2` is the index over which to perform the multipilication.

    :param x: the input tensor
    :param axis: the accumulation axis
    :return: the cumulative product across the accumulation axis

    :Examples:

    .. doctest::

        >>> import numpy
        >>> from opveclib.examples import cumprod
        >>> a = numpy.arange(1, 6)
        >>> cumprod(a).evaluate_c()
        array([  1,   2,   6,  24, 120])
        >>> b = numpy.arange(1,16).reshape(3,5)
        >>> cumprod(b, axis=0).evaluate_c()
        array([[  1,   2,   3,   4,   5],
               [  6,  14,  24,  36,  50],
               [ 66, 168, 312, 504, 750]])
    """
    # Define the op. Note that constants (inner_fcn and axis) must be passed as keyword arguments.
    op = Accumulate(x, inner_fcn=lambda arg1, arg2: arg1*arg2, axis=axis)
    return op


class TestAccumulate(unittest.TestCase):
    def test(self):
        """
        Test the outputs of the operators to make sure they are consistent with the numpy implementation
        """

        a = np.random.random((5, 5, 5))
        logging.log(logging.INFO, u'Testing C')
        assert np.allclose(np.cumsum(a, axis=0), cumsum(a, axis=0).evaluate_c())
        assert np.allclose(np.cumsum(a, axis=1), cumsum(a, axis=1).evaluate_c())
        assert np.allclose(np.cumsum(a, axis=2), cumsum(a, axis=2).evaluate_c())

        assert np.allclose(np.cumprod(a, axis=0), cumprod(a, axis=0).evaluate_c())
        assert np.allclose(np.cumprod(a, axis=1), cumprod(a, axis=1).evaluate_c())
        assert np.allclose(np.cumprod(a, axis=2), cumprod(a, axis=2).evaluate_c())

        if ops.cuda_enabled:
            logging.log(logging.INFO, u'Testing CUDA')
            assert np.allclose(np.cumsum(a, axis=0), cumsum(a, axis=0).evaluate_cuda())
            assert np.allclose(np.cumsum(a, axis=1), cumsum(a, axis=1).evaluate_cuda())
            assert np.allclose(np.cumsum(a, axis=2), cumsum(a, axis=2).evaluate_cuda())

            assert np.allclose(np.cumprod(a, axis=0), cumprod(a, axis=0).evaluate_cuda())
            assert np.allclose(np.cumprod(a, axis=1), cumprod(a, axis=1).evaluate_cuda())
            assert np.allclose(np.cumprod(a, axis=2), cumprod(a, axis=2).evaluate_cuda())
<<<<<<< HEAD
=======

if __name__ == '__main__':
    unittest.main()
>>>>>>> 7916e679
<|MERGE_RESOLUTION|>--- conflicted
+++ resolved
@@ -172,9 +172,7 @@
             assert np.allclose(np.cumprod(a, axis=0), cumprod(a, axis=0).evaluate_cuda())
             assert np.allclose(np.cumprod(a, axis=1), cumprod(a, axis=1).evaluate_cuda())
             assert np.allclose(np.cumprod(a, axis=2), cumprod(a, axis=2).evaluate_cuda())
-<<<<<<< HEAD
-=======
+
 
 if __name__ == '__main__':
-    unittest.main()
->>>>>>> 7916e679
+    unittest.main()