# Copyright 2016 Hewlett Packard Enterprise Development LP
#
# Licensed under the Apache License, Version 2.0 (the "License"); you may not use this file except in compliance with
# the License. You may obtain a copy of the License at
#
# http://www.apache.org/licenses/LICENSE-2.0
# Unless required by applicable law or agreed to in writing, software distributed under the License is distributed
# on an "AS IS" BASIS, WITHOUT WARRANTIES OR CONDITIONS OF ANY KIND, either express or implied. See the License for
# the specific language governing permissions and limitations under the License.


import os
import errno
import logging
import tensorflow as tf

#: Version string for current version
<<<<<<< HEAD
version = '1.0.1'
=======
version = '1.0.2-dev0'
>>>>>>> 476a431a

#: The log
logger = logging.getLogger('opveclib')
# for some strange reason, sphinx can't pull the docstring for this instance variable in the normal way
logger.__doc__ = 'The opveclib logger'

# set directories for cuda and operator cache
cuda_directory = os.getenv('CUDA_HOME', '/usr/local/cuda')
_base_cache_directory = os.getenv('OPVECLIB_HOME', os.path.join(os.path.expanduser('~'), '.opveclib'))

#: Directory where cached operators are stored
cache_directory = os.path.join(_base_cache_directory, version)

# create the cache directory if it does not exist
try:
    os.makedirs(cache_directory)
except OSError as exception:
    if exception.errno != errno.EEXIST:
        raise

#: The C++ compiler path
cxx = os.getenv('OPVECLIB_CXX', 'g++')


def clear_op_cache():
    """
    Delete all cached operators in the current cache directory. Generally used to make sure there are no stale
    operators in the cache when testing and debugging.
    """
    for filename in os.listdir(cache_directory):
        if filename[0] == 'f':
            os.remove(os.path.join(cache_directory, filename))

#: Flag which indicates whether or not CUDA operators are enabled
cuda_enabled = True

# test whether we have cuda installed and if the tensorflow cuda version is installed
if not os.path.exists(cuda_directory):
    cuda_enabled = False
    logger.info('CUDA directory not found - Running on CPU Only ***')
elif not tf.test.is_built_with_cuda():
    cuda_enabled = False
    logger.info('TensorFlow CUDA version not installed - Running on CPU Only ***')
else:
    logger.info('GPU version enabled')<|MERGE_RESOLUTION|>--- conflicted
+++ resolved
@@ -15,11 +15,7 @@
 import tensorflow as tf
 
 #: Version string for current version
-<<<<<<< HEAD
-version = '1.0.1'
-=======
-version = '1.0.2-dev0'
->>>>>>> 476a431a
+version = '1.0.2'
 
 #: The log
 logger = logging.getLogger('opveclib')
